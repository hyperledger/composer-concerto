/*
 * Licensed under the Apache License, Version 2.0 (the "License");
 * you may not use this file except in compliance with the License.
 * You may obtain a copy of the License at
 *
 * http://www.apache.org/licenses/LICENSE-2.0
 *
 * Unless required by applicable law or agreed to in writing, software
 * distributed under the License is distributed on an "AS IS" BASIS,
 * WITHOUT WARRANTIES OR CONDITIONS OF ANY KIND, either express or implied.
 * See the License for the specific language governing permissions and
 * limitations under the License.
 */

'use strict';

const BaseFileException = require('../basefileexception');

/**
 * Exception throws when a Composer file is syntactically invalid
 * @extends BaseFileException
 * @see See {@link BaseFileException}
 * @class
 * @memberof module:composer-common
 * @private
 */
class ParseException extends BaseFileException {

    /**
     * Create an ParseException
     * @param {string} message - the message for the exception
     * @param {string} fileLocation - the optional file location associated with the exception
     * @param {string} fileName - the optional file name associated with the exception
     * @param {string} component - the optional component which throws this error
     */
    constructor(message, fileLocation, fileName, component) {
        let fullMessage = message;
        let suffix = '';

        // Add the file name onto the message if it has been set.
        if (fileName) {
            suffix += ' File ' + fileName;
        }

        // The parser does not give us back the end location of an invalid token.
        // Making the end column equal to the start column makes use of
        // vscodes default behaviour of selecting an entire word
        if (fileLocation) {
            if (fileLocation.end && fileLocation.start) {
                if (fileLocation.end.offset && fileLocation.start.offset) {
                    if (fileLocation.end.offset - fileLocation.start.offset === 1) {
                        fileLocation.end.column = fileLocation.start.column;
                        fileLocation.end.offset = fileLocation.start.offset;
                    }
                }
            }
            if (fileName && !fileLocation.fileName) {
                fileLocation.fileName = fileName;
            }
            if (suffix) {
                suffix+= ' line ' + fileLocation.start.line + ' column ' + fileLocation.start.column;
            } else {
                suffix+= ' Line ' + fileLocation.start.line + ' column ' + fileLocation.start.column;
            }
        }

        fullMessage += suffix;
<<<<<<< HEAD
        super(message, fileLocation, fullMessage, fileName);
=======
        super(message, fileLocation, fullMessage, component);
>>>>>>> bde43535
    }

}

module.exports = ParseException;<|MERGE_RESOLUTION|>--- conflicted
+++ resolved
@@ -65,13 +65,8 @@
         }
 
         fullMessage += suffix;
-<<<<<<< HEAD
-        super(message, fileLocation, fullMessage, fileName);
-=======
-        super(message, fileLocation, fullMessage, component);
->>>>>>> bde43535
+        super(message, fileLocation, fullMessage, fileName, component);
     }
-
 }
 
 module.exports = ParseException;
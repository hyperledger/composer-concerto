--- conflicted
+++ resolved
@@ -1,68 +1,4 @@
 {
-<<<<<<< HEAD
-  "name": "@ibm/ibm-concerto-common",
-  "version": "0.1.1",
-  "description": "IBM Concerto, code that is common across client, admin and runtime.",
-  "main": "index.js",
-  "scripts": {
-    "pretest": "pegjs ./lib/introspect/parser.pegjs && npm run lint",
-    "test": "./scripts/api-changelog.sh && mocha --recursive && istanbul cover --include-all-sources --report cobertura --report html ./node_modules/mocha/bin/_mocha -- --recursive",
-    "posttest": "istanbul check-coverage",
-    "lint": "eslint .",
-    "postlint": "npm run licchk",
-    "licchk": "license-check",
-    "postlicchk": "npm run doc",
-    "doc": "npm run docpub && npm run docpriv",
-    "docpub": "jsdoc --pedantic --recurse -c jsdoc.conf -t ./node_modules/ink-docstrap/template -a public,undefined -d ./out/public .",
-    "docpriv": "jsdoc --pedantic --recurse -c jsdoc.conf -t ./node_modules/ink-docstrap/template -a all -d ./out/private .",
-    "systest": "mocha -t 0 systest && cucumber-js systest"
-  },
-  "repository": {
-    "type": "git",
-    "url": "https://github.ibm.com/Blockchain-WW-Labs/Concerto-Common.git"
-  },
-  "keywords": [
-    "blockchain",
-    "hyperledger",
-    "solutions"
-  ],
-  "author": "IBM",
-  "license": "ISC",
-  "devDependencies": {
-    "acorn": "^4.0.3",
-    "ajv": "^4.8.2",
-    "chai": "^3.5.0",
-    "chai-things": "^0.2.0",
-    "eslint": "^3.5.0",
-    "ink-docstrap": "^1.3.0",
-    "istanbul": "^0.4.5",
-    "jsdoc": "^3.4.1",
-    "license-check": "^1.1.5",
-    "mocha": "^3.0.2",
-    "moment": "^2.15.1",
-    "pegjs": "^0.9.0",
-    "sinon": "^1.17.6"
-  },
-  "dependencies": {
-    "commander": "^2.9.0",
-    "config": "^1.24.0",
-    "debug": "^2.2.0",
-    "fs-extra": "^0.30.0",
-    "node-plantuml": "^0.5.0",
-    "node-uuid": "^1.4.7",
-    "temp": "^0.8.3",
-    "winston": "^2.3.0"
-  },
-  "publishConfig": {
-    "registry": "https://npm-registry.whitewater.ibm.com"
-  },
-  "license-check-config": {
-    "src": [
-      "**/*.js",
-      "!./coverage/**/*",
-      "!./node_modules/**/*",
-      "!./out/**/*"
-=======
     "name": "@ibm/ibm-concerto-common",
     "version": "0.1.4",
     "description": "IBM Concerto Common, code that is common across client, admin and runtime.",
@@ -88,11 +24,46 @@
         "blockchain",
         "hyperledger",
         "solutions"
->>>>>>> 484099de
     ],
-    "path": "header.txt",
-    "blocking": true,
-    "logInfo": false,
-    "logError": true
-  }
+    "author": "IBM",
+    "license": "ISC",
+    "devDependencies": {
+        "acorn": "^4.0.3",
+        "ajv": "^4.8.2",
+        "chai": "^3.5.0",
+        "chai-things": "^0.2.0",
+        "eslint": "^3.5.0",
+        "ink-docstrap": "^1.3.0",
+        "istanbul": "^0.4.5",
+        "jsdoc": "^3.4.1",
+        "license-check": "^1.1.5",
+        "mocha": "^3.0.2",
+        "moment": "^2.15.1",
+        "pegjs": "^0.9.0",
+        "sinon": "^1.17.6"
+    },
+    "dependencies": {
+        "commander": "^2.9.0",
+        "debug": "^2.2.0",
+        "fs-extra": "^0.30.0",
+        "node-plantuml": "^0.5.0",
+        "node-uuid": "^1.4.7",
+        "temp": "^0.8.3",
+        "winston": "^2.3.0"
+    },
+    "publishConfig": {
+        "registry": "https://npm-registry.whitewater.ibm.com"
+    },
+    "license-check-config": {
+        "src": [
+            "**/*.js",
+            "!./coverage/**/*",
+            "!./node_modules/**/*",
+            "!./out/**/*"
+        ],
+        "path": "header.txt",
+        "blocking": true,
+        "logInfo": false,
+        "logError": true
+    }
 }
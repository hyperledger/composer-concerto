{
  "name": "composer-concerto",
<<<<<<< HEAD
  "version": "0.70.3",
=======
  "version": "0.70.5",
>>>>>>> add35dd9
  "description": "Concerto",
  "engines": {
    "node": ">=8",
    "npm": ">=5"
  },
  "main": "index.js",
  "typings": "index.d.ts",
  "scripts": {
    "prepublishOnly": "webpack --config webpack.config.js --mode production",
    "prepare": "pegjs ./lib/introspect/parser.pegjs && node ./scripts/tsgen.js",
    "lint": "eslint .",
    "postlint": "npm run licchk",
    "licchk": "license-check-and-add",
    "postlicchk": "npm run doc",
    "doc": "jsdoc --pedantic --recurse -c jsdoc.json",
    "test": "node ./scripts/api-changelog.js && nyc mocha --recursive -t 10000",
    "test:watch": "nyc mocha --watch --recursive -t 10000",
    "mocha": "mocha --recursive -t 10000",
    "nyc": "nyc mocha --recursive -t 10000",
    "pkgbump": "node ./scripts/pkgbump.js",
    "pkgstamp": "node ./scripts/pkgstamp.js",
    "pkgset": "node ./scripts/pkgset.js"
  },
  "repository": {
    "type": "git",
    "url": "https://github.com/hyperledger/composer-concerto.git"
  },
  "keywords": [
    "blockchain",
    "hyperledger",
    "solutions"
  ],
  "author": "Hyperledger Composer",
  "license": "Apache-2.0",
  "devDependencies": {
    "babel-preset-latest": "6.24.1",
    "chai": "4.2.0",
    "chai-as-promised": "7.1.1",
    "chai-things": "0.2.0",
    "eslint": "5.6.1",
    "jsdoc": "3.6.2",
    "license-check-and-add": "2.3.6",
    "mocha": "5.2.0",
    "mockery": "2.1.0",
    "moxios": "0.4.0",
    "nyc": "14.1.1",
    "pegjs": "0.10.0",
    "sinon": "6.3.5",
    "sinon-chai": "3.2.0",
    "webpack": "4.20.2",
    "webpack-cli": "3.1.2"
  },
  "dependencies": {
    "acorn": "5.1.2",
    "axios": "0.19.0",
    "commander": "2.18.0",
    "debug": "4.1.0",
    "doctrine": "2.1.0",
    "fs-extra": "1.0.0",
    "lodash.padstart": "4.6.1",
    "lorem-ipsum": "1.0.6",
    "mkdirp": "0.5.1",
    "moment-mini": "2.22.1",
    "node-plantuml": "0.7.0",
    "npm-paths": "1.0.0",
    "semver": "5.5.1",
    "urijs": "1.19.1",
    "uuid": "3.3.2",
    "yargs": "12.0.2"
  },
  "license-check-and-add-config": {
    "folder": "./lib",
    "license": "LICENSE.txt",
    "exact_paths_method": "EXCLUDE",
    "exact_paths": [
      "api.txt",
      "composer-logs",
      "coverage",
      "index.d.ts",
      "./system",
      "./introspect/parser.js",
      "LICENSE.txt",
      "node_modules",
      ".nyc-output",
      "out",
      ".tern-project"
    ],
    "file_type_method": "EXCLUDE",
    "file_types": [
      ".yml",
      ".yaml",
      ".zip",
      ".tgz"
    ],
    "insert_license": false,
    "license_formats": {
      "js|njk|pegjs|cto|acl|qry": {
        "prepend": "/*",
        "append": " */",
        "eachLine": {
          "prepend": " * "
        }
      },
      "npmrc|editorconfig|txt": {
        "eachLine": {
          "prepend": "# "
        }
      },
      "md": {
        "file": "./markdown-license.txt"
      }
    }
  },
  "nyc": {
    "exclude": [
      "coverage/**",
      "index.js",
      "webpack.config.js",
      "lib/codegen/codegen.js",
      "lib/codegen/parsejs.js",
      "lib/codegen/javascriptparser.js",
      "lib/introspect/parser.js",
      "out/**",
      "scripts/**",
      "systest/**",
      "test/**",
      "umd/**"
    ],
    "reporter": [
      "text-summary",
      "html",
      "lcov"
    ],
    "all": true,
    "check-coverage": true,
    "statements": 100,
    "branches": 99,
    "functions": 100,
    "lines": 100
  }
}<|MERGE_RESOLUTION|>--- conflicted
+++ resolved
@@ -1,10 +1,6 @@
 {
   "name": "composer-concerto",
-<<<<<<< HEAD
-  "version": "0.70.3",
-=======
   "version": "0.70.5",
->>>>>>> add35dd9
   "description": "Concerto",
   "engines": {
     "node": ">=8",

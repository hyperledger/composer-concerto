#
# This is the changelog for IBM Concerto. It lists all significant changes to
# functionality and public API.
#
# The most recent entry in the changelog should be at the top of this file
# and must follow the format: Version <number> {public api digest} <date>. The version
# number must match that specified in package.json. The public api digest is computed
# and validated using ./scripts/api-changelog.sh
#
# Any changes to the public API must have an associated changelog entry.
#
# Note that the latest public API is documented using JSDocs and is available in api.txt.
#

<<<<<<< HEAD
Version 0.3.1 {051fa74264909d461ee4bbdc8c5f2042} 2017-01-18
- Added support for concepts
=======
Version 0.3.2 {c2fe56f50e1d1a2ac966dd23ebba2620} 2017-01-12
- Add initial wallet API 

Version 0.3.1 {48540f8e5dace54cebaab04353bd7136} 2017-01-10
- Add options to factory to generate resource instances with sample data
>>>>>>> 40f90543

Version 0.3.0 {5e00fefd2800fa40026062a9c0a0b695} 2017-01-05
- Move to monorepo

Version 0.2.0 {527e1a68596d676f560cfdcd1aa1fca6} 2016-12-15
- Playback 1

Version 0.1.16 {fea512a10f25b132d4a683a232a4f6e1} 2016-12-09
- Added getName and getVersion to BusinessNetworkDefinition
- Added options to BusinessNetworkDefinition.fromDirectory and make static

Version 0.1.15 {6a358e14976153039246fc1c466b7cf7} 2016-11-30
- Added options to Serializer fromJSON/toJSON APIs

Version 0.1.14 {ecb5f554bbfbfe92dd7c4f05a3491882} 2016-11-28
- Re-introduced the fromDirectory API

Version 0.1.13 {d3d85a95909c32d44e1ee5190a54f6e0} 2016-11-28
- Changed the name of BusinessNetwork to BusinessNetworkDefinition

Version 0.1.12 {8029f091f512572e7e64c9eba84b10b3} 2016-11-24
- JSDoc fixes to remove private classes

Version 0.1.11 {4220e2570af565a664f8ea087d3ab9e3} 2016-11-23
- Added BusinessNetwork.toArchive

Version 0.1.10 {05dafaf99a431dc4f4b774525fccf69f} 2016-11-23
- Added test-archive (and zip)

Version 0.1.9 {e7f84562eeebf7ee9503f18c02adc4f7} 2016-11-23
- Added BusinessNetwork.fromArchive

Version 0.1.8 {60d00f2b524c04421d8467484c234c07} 2016-11-23
- Added ConnectionProfileManager.connect
- Added ConnectionManager.deploy with a BusinessNetwork
- Added ConnectionProfileManager, ConnectionProfileStore

Version 0.1.6 {2fa60fd22886a5a44e1bbb9f966bfbe1} 2016-11-23
- Modified ConnectionManager.connect to take connection profile name

Version 0.1.5 {44348565a0cc6b97e7d4d87fea166945} 2016-11-22
- Modified ConnectionManager to introduce connection profiles
- Stop serialization of connection manager interfaces

Version 0.1.4 {07e701400cc255fbc1413490405af162} 2016-11-18
- Added description to BusinessNetwork

Version 0.1.3 {a10f96f1abd8236e7e414b85228243fe} 2016-11-17
- Added BusinessNetwork APIs

Version 0.1.2 {ec8cb98ca41a011d5b595cdc24abfbfc} 2016-11-17
- Added connection manager APIs

Version 0.1.1 {882ad35d7b7f29f4d910d0100406f852} 2016-11-17
- Added the Introspector

Version 0.1.0 {134597a1d97142fe03b0cc8acd87ad53} 2016-11-16
- Refactor the APIs

Version 0.0.16 {d3b0dfc754c6b95c59849cf547bf9486} 2016-11-05
- Added find() and query() methods to AssetRegistry

Version 0.0.15 {ed3c045ab18f3e988f67b5edb2abd438} 2016-10-31
- Added an automatic 'timestamp' property to transactions

Version 0.0.14 {ed3c045ab18f3e988f67b5edb2abd438} 2016-10-27
- Modified Concerto to extend EventEmitter

Version 0.0.13 {1ff98116f0b834387a85d49d50debc69} 2016-10-27
- Added ping() method to Concerto

Version 0.0.12 {d3861b7bd41ea2eae871d2783ab259e2} 2016-10-27
- Added setIdentifier method to Identifiable.

Version 0.0.11 {097696ed79f18ca03d16975f4a257635} 2016-10-27
- Added bulk addAll(), updateAll(), and removeAll() methods to AssetRegistry

Version 0.0.10 {332e7e48d4d49d1ec0dee3dd1355b689} 2016-10-24
- API signature of Registry.getAll and Registry.get changed

Version 0.0.9 {09e645fa8244c6acdfac427a178584bb} 2016-10-22
- Basic public API is defined and useable from both command line and Express applications
- Start to enforce a change log entry for API changes<|MERGE_RESOLUTION|>--- conflicted
+++ resolved
@@ -12,16 +12,11 @@
 # Note that the latest public API is documented using JSDocs and is available in api.txt.
 #
 
-<<<<<<< HEAD
-Version 0.3.1 {051fa74264909d461ee4bbdc8c5f2042} 2017-01-18
-- Added support for concepts
-=======
 Version 0.3.2 {c2fe56f50e1d1a2ac966dd23ebba2620} 2017-01-12
 - Add initial wallet API 
 
 Version 0.3.1 {48540f8e5dace54cebaab04353bd7136} 2017-01-10
 - Add options to factory to generate resource instances with sample data
->>>>>>> 40f90543
 
 Version 0.3.0 {5e00fefd2800fa40026062a9c0a0b695} 2017-01-05
 - Move to monorepo

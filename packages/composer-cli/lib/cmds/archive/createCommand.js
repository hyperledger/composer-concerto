--- conflicted
+++ resolved
@@ -25,13 +25,6 @@
             .option('moduleName',{alias: 'm', required: false, describe: 'Name of the npm module to use '})
             .conflicts('inputDir','moduleName')
             .epilog('Only one of either inputDir or moduleName must be specified.');
-<<<<<<< HEAD
-          //  .option('sourceType',{alias: 't', required: true, choices: ['module','dir'], describe: 'npm module name or a directory as the source of the Business Network'})
-          //  .option('sourceName',{alias: 'n', required: true, describe: 'Name of the npm module or directory'})
-          //  .usage('');
-=======
->>>>>>> 6d1201ac
-
 };
 
 

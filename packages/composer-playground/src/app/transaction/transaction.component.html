<div class="transaction-modal">
  <div class="modal-header">
    <h1>Submit Transaction</h1>
    <button class="icon modal-exit" (click)="activeModal.dismiss()">
      <svg class="ibm-icon" aria-hidden="true">
        <use xlink:href="#icon-close_new"></use>
      </svg>
    </button>
  </div>
  <section class="modal-body">
    <div class="transaction-select">
      <div class="transaction-select-item">
        <p>Transaction Type</p>
      </div>
      <div class="transaction-select-item">
        <div ngbDropdown class="d-inline-block">
          <button type="button" class="action" id="dropdownMenu1" ngbDropdownToggle>{{selectedTransactionName}}</button>
          <div class="dropdown-menu" aria-labelledby="dropdownMenu1">
              <button class="dropdown-item action " *ngFor="let transaction of transactionTypes" (click)="onTransactionSelect(transaction)">{{transaction.getName()}}</button>
          </div>
        </div>
      </div>
    </div>
    <section class="resource-container">
      <section class="resource-component">
      <div>
        <p class="resource-preview-text">JSON Data Preview</p>
      </div>
       <div class="resource-bound">
        <codemirror [(ngModel)]="resourceDefinition" [config]="codeConfig" (ngModelChange)="onDefinitionChanged()" width="100%" height="100%">
        </codemirror>
        <div class="resource-error-text" ng-if="defitionError!=null">
          <p>{{defitionError}}</p>
        </div>
      </div>
      </section>
    </section>
  </section>
  <footer>
<<<<<<< HEAD
    <div class="transaction-footer-content">
      <div class="transaction-footer-quick-data">
          <p>Just need quick test data? <button class="action" type="button" (click)="generateResource()">Generate Random Data</button></p>
=======
    <p class="footer-text">Just need quick test data? <button type="button" class="icon" (click)="generateTransactionDeclaration()"><u>Generate Random Data</u></button></p>
    <button type="button" class="secondary" (click)="activeModal.close();">
      <span>Cancel</span>
    </button>
    <button type="button" class="primary" (click)="submitTransaction()" [disabled]="defitionError!=null || submitInProgress">
      <div *ngIf="!submitInProgress">
        <span>Submit</span>
>>>>>>> b713d61c
      </div>
      <div class="transaction-footer-cta">
            <button type="button" class="secondary" (click)="activeModal.dismiss();">
              <span>Cancel</span>
            </button>
            <button type="button" class="primary" (click)="submitTransaction()" [disabled]="defitionError!=null || submitInProgress">
              <div *ngIf="!submitInProgress">
                <span>Submit</span>
              </div>
              <div *ngIf="submitInProgress" class="ibm-spinner-indeterminate small loop">
                <div class="loader">
                  <svg class="circular" viewBox="25 25 50 50">
                    <circle class="circle-path" cx="50" cy="50" r="20"/>
                  </svg>
                </div>
              </div>
            </button>
      </div>
  </div>
  </footer>
</div><|MERGE_RESOLUTION|>--- conflicted
+++ resolved
@@ -37,11 +37,6 @@
     </section>
   </section>
   <footer>
-<<<<<<< HEAD
-    <div class="transaction-footer-content">
-      <div class="transaction-footer-quick-data">
-          <p>Just need quick test data? <button class="action" type="button" (click)="generateResource()">Generate Random Data</button></p>
-=======
     <p class="footer-text">Just need quick test data? <button type="button" class="icon" (click)="generateTransactionDeclaration()"><u>Generate Random Data</u></button></p>
     <button type="button" class="secondary" (click)="activeModal.close();">
       <span>Cancel</span>
@@ -49,7 +44,6 @@
     <button type="button" class="primary" (click)="submitTransaction()" [disabled]="defitionError!=null || submitInProgress">
       <div *ngIf="!submitInProgress">
         <span>Submit</span>
->>>>>>> b713d61c
       </div>
       <div class="transaction-footer-cta">
             <button type="button" class="secondary" (click)="activeModal.dismiss();">

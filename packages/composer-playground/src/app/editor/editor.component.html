--- conflicted
+++ resolved
@@ -73,13 +73,9 @@
       </div>
     </div>
   </div>
-<<<<<<< HEAD
-  <codemirror [(ngModel)]="code" [config]="codeConfig" (ngModelChange)="onCodeChanged()" width="100%" height='.codeview'>
-=======
   <div class="readme" *ngIf="readme" [innerHTML]="readme">
   </div>
     <codemirror *ngIf="!readme" [(ngModel)]="code" [config]="codeConfig" (ngModelChange)="onCodeChanged()" width="100%" height="100%">
->>>>>>> 2cb6e250
   </codemirror>
   <div class="alert alert-danger mt-2" role="alert" *ngIf="currentError">
     {{currentError}}

--- conflicted
+++ resolved
@@ -34,10 +34,7 @@
 import { ExportComponent } from './export';
 import { ResourceComponent } from './resource';
 import { AddFileComponent } from './add-file';
-<<<<<<< HEAD
-=======
 import { ConnectionProfileComponent } from './connectionprofile/connectionprofile.component.ts';
->>>>>>> 6560fb2c
 import { WelcomeComponent } from './welcome';
 
 import { GithubComponent } from './github';
@@ -92,13 +89,9 @@
     SuccessComponent,
     ResourceComponent,
     AddFileComponent,
-<<<<<<< HEAD
-    WelcomeComponent
-=======
     WelcomeComponent,
     ResetComponent,
     BusyComponent
->>>>>>> 6560fb2c
   ],
   declarations: [
     AppComponent,

class BaseException extends Error {
   + void constructor(string) 
}
<<<<<<< HEAD
class BusinessNetwork {
   + void constructor(String) 
   + String getIdentifier() 
   + BusinessNetwork fromArchive(Buffer) 
   + void toArchive(Buffer) 
   + Introspector getIntrospector() 
   + Factory getFactory() 
   + Serializer getSerializer() 
=======
class Connection {
   + void constructor(ConnectionManager) 
   + ConnectionManager getConnectionManager() 
   + Promise disconnect() 
   + Promise login(string,string) 
   + Promise deploy(SecurityContext,boolean) 
   + Promise ping(SecurityContext) 
   + Promise queryChainCode(SecurityContext,string,string[]) 
   + Promise invokeChainCode(SecurityContext,string,string[]) 
}
class ConnectionManager {
   + Promise connect(Object) 
>>>>>>> 797be95e
}
class Factory {
   + void constructor(ModelManager) 
   + Resource newInstance(string,string,string,boolean) throws ModelException
   + Relationship newRelationship(string,string,string) throws ModelException
   + Resource newTransaction(string,string) 
}
class IllegalModelException extends BaseException {
   + void constructor(string) 
}
class Introspector {
   + void constructor(ModelManager) 
   + ClassDeclaration[] getClassDeclarations() 
   + ClassDeclaration getClassDeclaration(String) throws Error
}
class ParseException extends BaseException {
   + void constructor(string) 
}
class Identifiable {
   + string getIdentifier() 
   + void setIdentifier(string) 
   + string getFullyQualifiedIdentifier() 
   + string getType() 
   + string getFullyQualifiedType() 
   + string getNamespace() 
   + String toString() 
}
class Relationship extends Identifiable {
   + String toString() 
}
class Resource extends Identifiable {
   + void setPropertyValue(string,string) 
   + void addArrayValue(string,string) 
   + String toString() 
}
class ValidatedResource extends Resource {
   + void setPropertyValue(string,string) throws Error
   + void addArrayValue(string,string) throws Error
   + void validate() throws Error
}
class SecurityContext {
   + void constructor(Connection,string) 
   + Connection getConnection() 
   + string getUser() 
}
class SecurityException extends BaseException {
   + void constructor(string) 
}
class Serializer {
   + void constructor(Factory,ModelManager) 
   + Object toJSON(Resource,Object,boolean) throws Error
   + Resource fromJSON(Object,Object) 
}
class ValidationException extends BaseException {
   + void constructor(string) 
}<|MERGE_RESOLUTION|>--- conflicted
+++ resolved
@@ -1,7 +1,6 @@
 class BaseException extends Error {
    + void constructor(string) 
 }
-<<<<<<< HEAD
 class BusinessNetwork {
    + void constructor(String) 
    + String getIdentifier() 
@@ -10,7 +9,7 @@
    + Introspector getIntrospector() 
    + Factory getFactory() 
    + Serializer getSerializer() 
-=======
+}
 class Connection {
    + void constructor(ConnectionManager) 
    + ConnectionManager getConnectionManager() 
@@ -23,7 +22,6 @@
 }
 class ConnectionManager {
    + Promise connect(Object) 
->>>>>>> 797be95e
 }
 class Factory {
    + void constructor(ModelManager) 
